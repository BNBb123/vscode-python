--- conflicted
+++ resolved
@@ -170,27 +170,16 @@
     async function addCodeToRole(role: vsls.Role, code: string, isNotebook: boolean, expectedRenderCount: number = 5): Promise<ReactWrapper<any, Readonly<{}>, React.Component>> {
         return waitForResults(role, async (both: boolean) => {
             if (!both) {
-<<<<<<< HEAD
                 const window = await getOrCreateWindow(role, isNotebook);
-                await window.addCode(code, 'foo.py', 2);
-=======
-                const history = await getOrCreateInteractiveWindow(role);
-                await history.addCode(code, Uri.file('foo.py').fsPath, 2);
->>>>>>> fa75cf0c
+                await window.addCode(code, Uri.file('foo.py').fsPath, 2);
             } else {
                 // Add code to the apropriate container
                 const host = await getOrCreateWindow(vsls.Role.Host, isNotebook);
 
                 // Make sure guest is still creatable
-<<<<<<< HEAD
                 if (isSessionStarted(vsls.Role.Guest, isNotebook)) {
                     const guest = await getOrCreateWindow(vsls.Role.Guest, isNotebook);
-                    (role === vsls.Role.Host ? await host.addCode(code, 'foo.py', 2) : await guest.addCode(code, 'foo.py', 2));
-=======
-                if (isSessionStarted(vsls.Role.Guest)) {
-                    const guest = await getOrCreateInteractiveWindow(vsls.Role.Guest);
                     (role === vsls.Role.Host ? await host.addCode(code, Uri.file('foo.py').fsPath, 2) : await guest.addCode(code, Uri.file('foo.py').fsPath, 2));
->>>>>>> fa75cf0c
                 } else {
                     await host.addCode(code, Uri.file('foo.py').fsPath, 2);
                 }
@@ -433,13 +422,8 @@
         await startSession(vsls.Role.Guest, isNotebook);
 
         // Create a document on the guest
-<<<<<<< HEAD
-        guest!.addDocument('#%%\na=1\na', 'foo.py');
+        guest!.addDocument('#%%\na=1\na', Uri.file('foo.py').fsPath);
         guest!.get<IDocumentManager>(IDocumentManager).showTextDocument(Uri.file('foo.py'));
-=======
-        guestContainer!.addDocument('#%%\na=1\na', Uri.file('foo.py').fsPath);
-        guestContainer!.get<IDocumentManager>(IDocumentManager).showTextDocument(Uri.file('foo.py'));
->>>>>>> fa75cf0c
 
         // Attempt to export a file from the guest by running an ExportFileAndOutputAsNotebook
         const executePromise = guestCommandManager.executeCommand(Commands.ExportFileAndOutputAsNotebook, Uri.file('foo.py')) as Promise<Uri>;
@@ -476,4 +460,4 @@
         assert.equal(isSessionStarted(vsls.Role.Guest, isNotebook), false, 'Guest should have exited session');
         assert.ok(lastErrorMessage, 'Error was not set during session shutdown');
     }
-});
+});